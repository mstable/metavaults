import { deployContract, logTxDetails } from "@tasks/utils/deploy-utils"
import { ONE_DAY, ZERO_ADDRESS } from "@utils/constants"
import { simpleToExactAmount } from "@utils/math"
import { encodeInitiateSwap } from "@utils/peripheral/cowswap"
import { formatUnits } from "ethers/lib/utils"
import { subtask, task, types } from "hardhat/config"
import { AssetProxy__factory, IERC20Metadata__factory, Liquidator__factory } from "types/generated"

import { getOrder, placeSellOrder } from "./peripheral/cowswapApi"
import { OneInchRouter } from "./peripheral/oneInchApi"
import { verifyEtherscan } from "./utils/etherscan"
import { logger } from "./utils/logger"
import { getChain, resolveAddress, resolveAssetToken } from "./utils/networkAddressFactory"
import { getSigner } from "./utils/signerFactory"

import type { Signer } from "ethers"
import type { HardhatRuntimeEnvironment } from "hardhat/types"
import type { AssetProxy, Liquidator } from "types/generated"

import type { CowSwapContext } from "./peripheral/cowswapApi"
import type { Chain } from "./utils"

const log = logger("task:liq")

const resolveMultipleAddress = async (chain: Chain, vaultsStr: string) =>
    Promise.all(vaultsStr.split(",").map((vaultName) => resolveAddress(vaultName, chain)))

export async function deployLiquidator(
    hre: HardhatRuntimeEnvironment,
    signer: Signer,
    nexusAddress: string,
    syncSwapperAddress: string,
    asyncSwapperAddress: string,
    proxyAdmin: string,
    proxy = true,
) {
    const constructorArguments = [nexusAddress]
    const liquidatorImpl = await deployContract<Liquidator>(new Liquidator__factory(signer), "Liquidator", constructorArguments)

    await verifyEtherscan(hre, {
        address: liquidatorImpl.address,
        contract: "contracts/vault/liquidator/Liquidator.sol:Liquidator",
        constructorArguments,
    })

    // Proxy
    if (!proxy) {
        return liquidatorImpl
    }
    const data = liquidatorImpl.interface.encodeFunctionData("initialize", [syncSwapperAddress, asyncSwapperAddress])
    const proxyConstructorArguments = [liquidatorImpl.address, proxyAdmin, data]
    const proxyContract = await deployContract<AssetProxy>(new AssetProxy__factory(signer), "AssetProxy", proxyConstructorArguments)

    await verifyEtherscan(hre, {
        address: proxyContract.address,
        contract: "contracts/upgradability/Proxies.sol:AssetProxy",
        constructorArguments: proxyConstructorArguments,
    })

    return Liquidator__factory.connect(proxyContract.address, signer)
}

subtask("liq-deploy", "Deploys a new Liquidator contract")
    .addOptionalParam("syncSwapper", "Sync Swapper address override", undefined, types.string)
    .addOptionalParam("asyncSwapper", "Async Swapper address override", "CowSwapDex", types.string)
    .addOptionalParam("nexus", "Nexus address override", "Nexus", types.string)
    .addOptionalParam("admin", "Proxy admin name or address override. eg DelayedProxyAdmin", "InstantProxyAdmin", types.string)
    .addOptionalParam("proxy", "Deploy a proxy contract", true, types.boolean)
    .addOptionalParam("speed", "Defender Relayer speed param: 'safeLow' | 'average' | 'fast' | 'fastest'", "fast", types.string)
    .setAction(async (taskArgs, hre) => {
        const { nexus, admin, syncSwapper, asyncSwapper, proxy, speed } = taskArgs
        const chain = getChain(hre)
        const signer = await getSigner(hre, speed)
        const nexusAddress = resolveAddress(nexus, chain)
        const syncSwapperAddress = syncSwapper ? resolveAddress(syncSwapper, chain) : ZERO_ADDRESS
        const asyncSwapperAddress = resolveAddress(asyncSwapper, chain)
        const proxyAdminAddress = resolveAddress(admin, chain)

        return deployLiquidator(hre, signer, nexusAddress, syncSwapperAddress, asyncSwapperAddress, proxyAdminAddress, proxy)
    })

task("liq-deploy").setAction(async (_, __, runSuper) => {
    return runSuper()
})

subtask("liq-collect-rewards", "Collect rewards from vaults")
    .addParam("vaults", "Vault names separated by ','.", undefined, types.string)
    .addOptionalParam("liquidator", "Liquidator address override", "LiquidatorV2", types.string)
    .addOptionalParam("speed", "Defender Relayer speed param: 'safeLow' | 'average' | 'fast' | 'fastest'", "fast", types.string)
    .setAction(async (taskArgs, hre) => {
        const { liquidator, speed, vaults } = taskArgs
        const chain = getChain(hre)
        const signer = await getSigner(hre, speed)
        const liquidatorAddress = resolveAddress(liquidator, chain)
        const vaultsAddress = await resolveMultipleAddress(chain, vaults)
        const liquidatorContract = Liquidator__factory.connect(liquidatorAddress, signer)
        const tx = await liquidatorContract.collectRewards(vaultsAddress)
        await logTxDetails(tx, `liquidator.collectRewards(${vaultsAddress})`)

        const receipt = await tx.wait()
        const events = receipt.events?.find((e) => e.event === "CollectedRewards")
<<<<<<< HEAD
        const totalRewards = {};
=======
        const totalRewards = {}
>>>>>>> f75cbdba

        let i = 0
        for (const rewards of events?.args?.rewards) {
            let j = 0
            for (const reward of rewards) {
                const vaultToken = await resolveAssetToken(signer, chain, vaultsAddress[i])
                const rewardToken = await resolveAssetToken(signer, chain, events?.args?.rewardTokens[i][j])
                log(`Collected ${formatUnits(reward, rewardToken.decimals)} ${rewardToken.symbol} rewards from vault ${vaultToken.symbol}`)
<<<<<<< HEAD
                totalRewards[rewardToken.symbol]= totalRewards[rewardToken.symbol] ? totalRewards[rewardToken.symbol].add(reward): reward;
=======
                totalRewards[rewardToken.symbol] = totalRewards[rewardToken.symbol] ? totalRewards[rewardToken.symbol].add(reward) : reward
>>>>>>> f75cbdba
                j++
            }
            i++
        }
        for (const symbol in totalRewards) {
            const rewardToken = await resolveAssetToken(signer, chain, symbol)
            log(`Total Collected ${formatUnits(totalRewards[symbol], rewardToken.decimals)} ${symbol}`)
        }
    })
task("liq-collect-rewards").setAction(async (_, __, runSuper) => {
    await runSuper()
})

subtask("liq-init-swap", "Initiate CowSwap swap of rewards to donate tokens")
    .addParam("from", "Token symbol or address of the reward to sell", undefined, types.string)
    .addParam("to", "Token symbol or address of the asset to buy so it can be donated back to the vault", undefined, types.string)
    .addOptionalParam(
        "receiver",
        "Contract name or address of the contract or account to receive the tokens purchased",
        "LiquidatorV2",
        types.string,
    )
    .addOptionalParam("transfer", "Transfer sell tokens from liquidator?.", true, types.boolean)
    .addOptionalParam("liquidator", "Liquidator address override", "LiquidatorV2", types.string)
    .addOptionalParam("swapper", "Name or address to override the CowSwapDex contract", "CowSwapDex", types.string)
    .addOptionalParam("readonly", "Quote swap but not initiate.", false, types.boolean)
    .addOptionalParam("maxFee", "Max fee in from tokens", 0, types.int)
    .addOptionalParam("speed", "Defender Relayer speed param: 'safeLow' | 'average' | 'fast' | 'fastest'", "fast", types.string)
    .setAction(async (taskArgs, hre) => {
        const { from, to, liquidator, maxFee, readonly, receiver, transfer, swapper, speed } = taskArgs
        const chain = getChain(hre)
        const signer = await getSigner(hre, speed)
        const liquidatorAddress = resolveAddress(liquidator, chain)
        const swapperAddress = resolveAddress(swapper, chain)
        const sellToken = await resolveAssetToken(signer, chain, from)
        const buyToken = await resolveAssetToken(signer, chain, to)
        const receiverAddress = await resolveAddress(receiver, chain)

        const liquidatorContract = Liquidator__factory.connect(liquidatorAddress, signer)

        // Get Pending rewards
        const { batch, rewards } = await liquidatorContract.pendingRewards(sellToken.address, buyToken.address)
        log(`liquidator:\n  batch: ${batch}\n  rewards: ${formatUnits(rewards, sellToken.decimals)} ${sellToken.symbol}`)

        // Place Sell Order on CoW Swap API
        const context: CowSwapContext = {
            trader: swapperAddress,
            deadline: ONE_DAY,
            chainId: chain,
        }

        const sellOrderParams = {
            fromAsset: sellToken.address,
            toAsset: buyToken.address,
            fromAssetAmount: rewards,
            receiver: receiverAddress,
        }
        log(`Sell ${formatUnits(rewards, sellToken.decimals)} ${sellToken.symbol} rewards`)
        const sellOrder = await placeSellOrder(context, sellOrderParams)
        log(`uid ${sellOrder.orderUid}`)
        const feePercentage = sellOrder.fromAssetFeeAmount.mul(10000).div(rewards)
        log(`fee ${formatUnits(sellOrder.fromAssetFeeAmount, sellToken.decimals)} ${formatUnits(feePercentage, 2)}%`)
        log(`buy ${formatUnits(sellOrder.toAssetAmountAfterFee, buyToken.decimals)} ${buyToken.symbol}`)

        const gasPrice = await hre.ethers.provider.getGasPrice()
        log(`gas price ${formatUnits(gasPrice, "gwei")}`)

        const maxFeeScaled = simpleToExactAmount(maxFee, sellToken.decimals)
        if (maxFeeScaled.gt(0) && sellOrder.fromAssetFeeAmount.gt(maxFeeScaled)) {
            throw Error(`Fee ${formatUnits(sellOrder.fromAssetFeeAmount, sellToken.decimals)} is greater than maxFee ${maxFee}`)
        }

        if (!readonly) {
            // Initiate the order and sign
            const data = encodeInitiateSwap(sellOrder.orderUid, transfer)
            const tx = await liquidatorContract.initiateSwap(sellToken.address, buyToken.address, data)

            await logTxDetails(tx, `liquidator initiateSwap of ${sellToken.symbol} to ${buyToken.symbol}`)
        }
    })
task("liq-init-swap").setAction(async (_, __, runSuper) => {
    await runSuper()
})

subtask("liq-settle-swap", "Settle CoW Swap swap")
    .addParam("uid", "The order unique identifier to settle", undefined, types.string)
    .addOptionalParam("liquidator", "Liquidator address override", "LiquidatorV2", types.string)
    .addOptionalParam("speed", "Defender Relayer speed param: 'safeLow' | 'average' | 'fast' | 'fastest'", "fast", types.string)
    .setAction(async (taskArgs, hre) => {
        const { liquidator, uid, speed } = taskArgs
        const chain = getChain(hre)
        const signer = await getSigner(hre, speed)

        const liquidatorAddress = resolveAddress(liquidator, chain)
        const liquidatorContract = Liquidator__factory.connect(liquidatorAddress, signer)

        // Get the order details from cowswap API
        const order = await getOrder(chain, uid)

        if (order.status !== "fulfilled") {
            throw new Error("Order has not been filled")
        }
        const fromAssetAddress = order.sellToken
        const toAssetAddress = order.buyToken
        const toAssetAmount = order.buyAmount

        // Settle the order
        const tx = await liquidatorContract.settleSwap(fromAssetAddress, toAssetAddress, toAssetAmount, [])
        await logTxDetails(tx, `liquidator.settleSwap(${fromAssetAddress}, ${toAssetAddress}, ${toAssetAmount})`)
    })
task("liq-settle-swap").setAction(async (_, __, runSuper) => {
    await runSuper()
})

subtask("liq-sync-swap", "Swap rewards to donate tokens using 1Inch")
    .addParam("from", "Token symbol or address of the reward to sell", undefined, types.string)
    .addParam("to", "Token symbol or address of the asset to buy so they can be donated back to the vaults", undefined, types.string)
    .addOptionalParam("liquidator", "Liquidator address override", "LiquidatorV2", types.string)
    .addOptionalParam("speed", "Defender Relayer speed param: 'safeLow' | 'average' | 'fast' | 'fastest'", "fast", types.string)
    .setAction(async (taskArgs, hre) => {
        const { from, to, liquidator, speed } = taskArgs
        const chain = getChain(hre)
        const signer = await getSigner(hre, speed)

        const liquidatorAddress = resolveAddress(liquidator, chain)
        const fromAsset = await resolveAssetToken(signer, chain, from)
        const toAssetAddress = await resolveAddress(to, chain)

        const liquidatorContract = Liquidator__factory.connect(liquidatorAddress, signer)

        // Get Pending rewards
        const { batch, rewards } = await liquidatorContract.pendingRewards(fromAsset.address, toAssetAddress)
        log(`liquidator:\n  batch: ${batch}\n  rewards: ${formatUnits(rewards, fromAsset.decimals)} ${from}`)
        // Get quote
        const router = new OneInchRouter(chain)
        const minAssets = await router.getQuote({
            fromTokenAddress: fromAsset.address,
            toTokenAddress: toAssetAddress,
            amount: rewards.toString(),
        })

        // TODO - investigate and encode swaps
        // TODO - add slippage to minAssets
        const { encodeOneInchSwap } = await import("@utils/peripheral/oneInch")
        const data = encodeOneInchSwap(ZERO_ADDRESS, liquidatorAddress, "0x")
        const tx = await liquidatorContract.swap(fromAsset.address, toAssetAddress, minAssets, data)
        await logTxDetails(tx, `liquidator.swap(${fromAsset.address}, ${toAssetAddress}, ${minAssets})`)
    })
task("liq-sync-swap").setAction(async (_, __, runSuper) => {
    await runSuper()
})

subtask("liq-donate-tokens", "Donate purchased tokens to vaults")
    .addParam("vaults", "Comma separated vault symbols or addresses", undefined, types.string)
    .addParam("rewards", "Comma separated symbols or addresses of the reward tokens", undefined, types.string)
    .addOptionalParam("purchase", "Symbol or address of the purchased token", "DAI", types.string)
    .addOptionalParam("liquidator", "Liquidator address override", "LiquidatorV2", types.string)
    .addOptionalParam("speed", "Defender Relayer speed param: 'safeLow' | 'average' | 'fast' | 'fastest'", "fast", types.string)
    .setAction(async (taskArgs, hre) => {
        const { liquidator, speed, rewards, purchase, vaults } = taskArgs
        const chain = getChain(hre)
        const signer = await getSigner(hre, speed)

        const liquidatorAddress = resolveAddress(liquidator, chain)
        const liquidatorContract = Liquidator__factory.connect(liquidatorAddress, signer)
        const rewardAddresses = await resolveMultipleAddress(chain, rewards)
        const vaultAddresses = await resolveMultipleAddress(chain, vaults)
        const purchaseToken = await resolveAddress(purchase, chain)

        const rewardTokens = []
        const vaultTokens = []
        const purchaseTokens = []
        // For each vault
        vaultAddresses.forEach((vaultAddress) => {
            // For each reward token
            rewardAddresses.forEach((rewardAddress) => {
                rewardTokens.push(rewardAddress)
                vaultTokens.push(vaultAddress)
                purchaseTokens.push(purchaseToken)
            })
        })
        log(`reward tokens   [${rewardTokens.length}] ${rewardTokens}`)
        log(`purchase tokens [${purchaseTokens.length}] ${purchaseTokens}`)
        log(`vaults          [${vaultTokens.length}] ${vaultTokens}`)

        const tx = await liquidatorContract.donateTokens(rewardTokens, purchaseTokens, vaultTokens)
        await logTxDetails(tx, `liquidator.donateTokens(${rewardTokens}, ${purchaseTokens}, ${vaultTokens})`)
    })
task("liq-donate-tokens").setAction(async (_, __, runSuper) => {
    await runSuper()
})

subtask("liq-set-async-swapper", "Governor sets a new async swapper on the Liquidator when using forked chains")
    .addParam("swapper", "Contract address of the new async swapper", undefined, types.string)
    .addOptionalParam("liquidator", "Liquidator address override", "LiquidatorV2", types.string)
    .addOptionalParam("speed", "Defender Relayer speed param: 'safeLow' | 'average' | 'fast' | 'fastest'", "fast", types.string)
    .setAction(async (taskArgs, hre) => {
        const { liquidator, speed, swapper } = taskArgs
        const chain = getChain(hre)
        const signer = await getSigner(hre, speed)

        const liquidatorAddress = resolveAddress(liquidator, chain)
        const liquidatorContract = Liquidator__factory.connect(liquidatorAddress, signer)

        const tx = await liquidatorContract.setAsyncSwapper(swapper)
        await logTxDetails(tx, `liquidator.setAsyncSwapper(${swapper})`)
    })
task("liq-set-async-swapper").setAction(async (_, __, runSuper) => {
    await runSuper()
})

task("liq-rescue", "Governor rescues tokens from the Liquidator and sends it to governor")
    .addParam("asset", "Token symbol or address of the asset to retrieve", undefined, types.string)
    .addOptionalParam("amount", "Amount of tokens to rescue. Defaults to all assets.", undefined, types.float)
    .addOptionalParam("liquidator", "Liquidator address override", "LiquidatorV2", types.string)
    .addOptionalParam("speed", "Defender Relayer speed param: 'safeLow' | 'average' | 'fast' | 'fastest'", "fast", types.string)
    .setAction(async (taskArgs, hre) => {
        const { amount, asset, liquidator, speed } = taskArgs
        const chain = getChain(hre)
        const signer = await getSigner(hre, speed)

        const assetAddress = resolveAddress(asset, chain)

        const liquidatorAddress = resolveAddress(liquidator, chain)
        const liquidatorContract = Liquidator__factory.connect(liquidatorAddress, signer)
        const token = IERC20Metadata__factory.connect(assetAddress, signer)

        const actualAssetAmount = await token.balanceOf(liquidator.address)

        const rescueAmount = amount ? simpleToExactAmount(amount, await token.decimals()) : actualAssetAmount

        await liquidatorContract.rescueToken(token.address, rescueAmount)
    })

task("liq-approve", "Governor approves the async swapper to transfer tokens from the Liquidator")
    .addParam("reward", "Token symbol or address of the reward token being approved", undefined, types.string)
    .addOptionalParam("liquidator", "Liquidator address override", "LiquidatorV2", types.string)
    .addOptionalParam("speed", "Defender Relayer speed param: 'safeLow' | 'average' | 'fast' | 'fastest'", "fast", types.string)
    .setAction(async (taskArgs, hre) => {
        const { reward, liquidator, speed } = taskArgs
        const chain = getChain(hre)
        const signer = await getSigner(hre, speed)

        const rewardAddress = resolveAddress(reward, chain)

        const liquidatorAddress = resolveAddress(liquidator, chain)
        const liquidatorContract = Liquidator__factory.connect(liquidatorAddress, signer)

        await liquidatorContract.approveAsyncSwapper(rewardAddress)
    })

task("liq-revoke", "Governor revokes the async swapper to transfer tokens from the Liquidator")
    .addParam("reward", "Token symbol or address of the reward token being approved", undefined, types.string)
    .addOptionalParam("liquidator", "Liquidator address override", "LiquidatorV2", types.string)
    .addOptionalParam("speed", "Defender Relayer speed param: 'safeLow' | 'average' | 'fast' | 'fastest'", "fast", types.string)
    .setAction(async (taskArgs, hre) => {
        const { reward, liquidator, speed } = taskArgs
        const chain = getChain(hre)
        const signer = await getSigner(hre, speed)

        const rewardAddress = resolveAddress(reward, chain)

        const liquidatorAddress = resolveAddress(liquidator, chain)
        const liquidatorContract = Liquidator__factory.connect(liquidatorAddress, signer)

        await liquidatorContract.revokeAsyncSwapper(rewardAddress)
    })<|MERGE_RESOLUTION|>--- conflicted
+++ resolved
@@ -99,11 +99,7 @@
 
         const receipt = await tx.wait()
         const events = receipt.events?.find((e) => e.event === "CollectedRewards")
-<<<<<<< HEAD
-        const totalRewards = {};
-=======
         const totalRewards = {}
->>>>>>> f75cbdba
 
         let i = 0
         for (const rewards of events?.args?.rewards) {
@@ -112,11 +108,7 @@
                 const vaultToken = await resolveAssetToken(signer, chain, vaultsAddress[i])
                 const rewardToken = await resolveAssetToken(signer, chain, events?.args?.rewardTokens[i][j])
                 log(`Collected ${formatUnits(reward, rewardToken.decimals)} ${rewardToken.symbol} rewards from vault ${vaultToken.symbol}`)
-<<<<<<< HEAD
-                totalRewards[rewardToken.symbol]= totalRewards[rewardToken.symbol] ? totalRewards[rewardToken.symbol].add(reward): reward;
-=======
                 totalRewards[rewardToken.symbol] = totalRewards[rewardToken.symbol] ? totalRewards[rewardToken.symbol].add(reward) : reward
->>>>>>> f75cbdba
                 j++
             }
             i++
